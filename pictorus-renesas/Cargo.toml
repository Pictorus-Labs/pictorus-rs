[package]
name = "pictorus-renesas"
version = "0.0.0"
edition = "2024"
description = "Renesas implementations of Pictorus traits."
license.workspace = true
homepage.workspace = true
repository.workspace = true
keywords.workspace = true
categories.workspace = true

[dependencies]
pictorus-blocks = { path = "../pictorus-blocks", version = "0.0.0" }
pictorus-traits = { path = "../pictorus-traits", version = "0.0.0" }
pictorus-internal = { path = "../pictorus-internal", version = "0.0.0" }
embedded-time = "0.12.1"
embedded-hal = "1.0.0"
embedded-io = "0.6.1"
embassy-time = { git = "https://github.com/embassy-rs/embassy.git", rev = "0e82b7d" }
heapless = "0.8.0"
log = "0.4.21"
<<<<<<< HEAD
ra4m2-hal = { git = "https://github.com/Pictorus-Labs/ra4m2-hal", rev = "45ad122" }
=======
ra4m2-hal = { git = "https://github.com/Pictorus-Labs/ra4m2-hal", rev = "76e158a" }
>>>>>>> 024b1fa7
<|MERGE_RESOLUTION|>--- conflicted
+++ resolved
@@ -19,8 +19,4 @@
 embassy-time = { git = "https://github.com/embassy-rs/embassy.git", rev = "0e82b7d" }
 heapless = "0.8.0"
 log = "0.4.21"
-<<<<<<< HEAD
-ra4m2-hal = { git = "https://github.com/Pictorus-Labs/ra4m2-hal", rev = "45ad122" }
-=======
-ra4m2-hal = { git = "https://github.com/Pictorus-Labs/ra4m2-hal", rev = "76e158a" }
->>>>>>> 024b1fa7
+ra4m2-hal = { git = "https://github.com/Pictorus-Labs/ra4m2-hal", rev = "45ad122" }