//! Public interfaces defining Pictorus block interactions
use crate::{Matrix, Scalar};
use core::ops::Index;

/// Param types passed into block constructors
#[derive(Debug, Clone)]
pub enum BlockParam<'a> {
    /// Scalar number value
    Number(f64),
    /// String value
    String(&'a str),
    /// Matrix value as a tuple of (nrows, ncols, `Vec<f64>`)
    Matrix(usize, usize, &'a [f64]),
}

impl BlockParam<'_> {
    pub fn as_number(&self) -> Option<f64> {
        match self {
            BlockParam::Number(n) => Some(*n),
            _ => None,
        }
    }

    pub fn as_string(&self) -> Option<&str> {
        match self {
            BlockParam::String(s) => Some(s),
            _ => None,
        }
    }

    pub fn as_matrix(&self) -> Option<(usize, usize, &[f64])> {
        match self {
            BlockParam::Matrix(nrows, ncols, data) => Some((*nrows, *ncols, data)),
            _ => None,
        }
    }
}

/// Traits for setting and retrieving block data
pub trait BlockDataRead {
    // TODO: Not Sure I love this impl. I wonder if we want something that leverages enums instead, similar to how serde JSON impl works
    /// Retrieve a scalar value
    fn get_scalar(&self) -> f64;

    /// Retrieve a matrix value as a tuple of (nrows, ncols, &[f64])
    /// Data is output in column-major order
    /// For example, the matrix:
    ///     | 1.0 2.0 |
    ///     | 3.0 4.0 |
    ///
    /// will be returned as (2, 2, &[1.0, 3.0, 2.0, 4.0])
    fn get_matrix(&self) -> (usize, usize, &[f64]);
}

pub trait BlockDataWrite {
    /// Set a scalar value
    fn set_scalar_value(&mut self, value: f64);

    /// Set a matrix value
    /// Data is input in column-major order
    /// For example, set_matrix_value(2, 2, &[1.0, 3.0, 2.0, 4.0]) would set the matrixdata to:
    ///    | 1.0 2.0 |
    ///    | 3.0 4.0 |
    fn set_matrix_value(&mut self, nrows: usize, ncols: usize, data: &[f64]);
}

/// Trait for defining a block
// #[deprecated = "This trait is deprecated in favor of the <type>Block traits defined in lib.rs"]
pub trait BlockDef {
    /// Create a new block instance
    ///
    /// This receives the name and parameters of the associated block as specified in the
    /// Pictorus app UI.
    fn new(name: &'static str, params: &dyn Index<&str, Output = BlockParam>) -> Self;

    /// Run a single iteration of this block
    ///
    /// This receives a list of inputs corresponding to upstream blocks passing data into this block
    /// and a list of outputs corresponding to data that will be passed to downstream blocks.
    ///
    /// Each iteration of this block should modify the output data in place to reflect the current state
    fn run(&mut self, inputs: &[impl BlockDataRead], outputs: &mut [impl BlockDataWrite]);

    /// Optional cleanup of any resources used by this block
    ///
    /// This is useful if you would like to set some hardware state back to a default value before the app exits
    #[deprecated = "Users should use impl the core::ops::Drop trait instead"]
    fn cleanup(&mut self) {}
}

impl BlockDataRead for &bool {
    fn get_scalar(&self) -> f64 {
        if **self {
            1.0
        } else {
            0.0
        }
    }

    fn get_matrix(&self) -> (usize, usize, &[f64]) {
<<<<<<< HEAD
        unimplemented!("Can not get matrix of scalar bool value")
=======
        unimplemented!("Cannot get matrix of scalar bool value")
>>>>>>> be73b96e
    }
}

macro_rules! scalar_block_data_read_impl {
        ($($t:ty),+) => {
            $(
                impl BlockDataRead for &$t {
                    fn get_scalar(&self) -> f64 {
                        (**self).into()
                    }
                    fn get_matrix(&self) -> (usize, usize, &[f64]) {
                        unimplemented!("Can not get matrix of scalar {} value", stringify!($t))
                    }
                }
<<<<<<< HEAD

                 impl BlockDataRead for $t {
                    fn get_scalar(&self) -> f64 {
                        (*self).into()
                    }
                    fn get_matrix(&self) -> (usize, usize, &[f64]) {
                        unimplemented!("Can not get matrix of scalar {} value", stringify!($t))
                    }
                }
=======
>>>>>>> be73b96e
            )+
        };
    }

scalar_block_data_read_impl!(u8, i8, u16, i16, u32, i32, f32, f64);

// We can't easily implement this for non f64 types because we need to have an array of f64
// with a long enough lifetime to be passed to the caller. We would need to use some sort of
// wrapper over the passed around data or over custom blocks to do this.
impl<const NROWS: usize, const NCOLS: usize> BlockDataRead for &Matrix<NROWS, NCOLS, f64> {
    fn get_scalar(&self) -> f64 {
        unimplemented!("Can not get scalar of matrix value")
    }

    fn get_matrix(&self) -> (usize, usize, &[f64]) {
        let data = self.data.as_flattened();
        (NROWS, NCOLS, data)
    }
}

impl BlockDataWrite for &mut bool {
    fn set_scalar_value(&mut self, value: f64) {
        **self = value != 0.0;
    }

    fn set_matrix_value(&mut self, _nrows: usize, _ncols: usize, _data: &[f64]) {
        unimplemented!("Can not set matrix of scalar bool value")
    }
}

macro_rules! scalar_block_data_write_impl {
        ($($t:ty),+) => {
            $(
                impl BlockDataWrite for &mut $t {
                    fn set_scalar_value(&mut self, value: f64) {
                        // This is a lossy as cast which is currently our behavior elsewhere but still not ideal
                        **self = value as $t;
                    }
                    fn set_matrix_value(&mut self, _nrows: usize, _ncols: usize, _data: &[f64]) {
                        unimplemented!("Can not set matrix for scalar {}", stringify!($t))
                    }
                }
            )+
        };
    }
scalar_block_data_write_impl!(u8, i8, u16, i16, u32, i32, f32, f64);

impl<const NROWS: usize, const NCOLS: usize, T: Scalar> BlockDataWrite
    for &mut Matrix<NROWS, NCOLS, T>
where
    for<'a> &'a mut T: BlockDataWrite,
{
    fn set_scalar_value(&mut self, _value: f64) {
        unimplemented!("Can not set scalar of matrix value")
    }

    fn set_matrix_value(&mut self, nrows: usize, ncols: usize, data: &[f64]) {
        assert_eq!(nrows, NROWS);
        assert_eq!(ncols, NCOLS);
        self.data
            .as_flattened_mut()
            .iter_mut()
            .zip(data.iter())
            .for_each(|(mut a, b)| a.set_scalar_value(*b));
    }
}

#[cfg(test)]
mod tests {
    use super::*;

    #[test]
    fn test_block_param_as_number() {
        let param = BlockParam::Number(42.0);
        assert_eq!(param.as_number(), Some(42.0));

        let param = BlockParam::String("not a number");
        assert_eq!(param.as_number(), None);

        let param = BlockParam::Matrix(2, 2, &[1.0, 2.0, 3.0, 4.0]);
        assert_eq!(param.as_number(), None);
    }

    #[test]
    fn test_block_param_as_string() {
        let param = BlockParam::String("hello");
        assert_eq!(param.as_string(), Some("hello"));

        let param = BlockParam::Number(42.0);
        assert_eq!(param.as_string(), None);

        let param = BlockParam::Matrix(2, 2, &[1.0, 2.0, 3.0, 4.0]);
        assert_eq!(param.as_string(), None);
    }

    #[test]
    fn test_block_param_as_matrix() {
        let param = BlockParam::Matrix(2, 2, &[1.0, 2.0, 3.0, 4.0]);
        assert_eq!(
            param.as_matrix(),
            Some((2, 2, [1.0, 2.0, 3.0, 4.0].as_slice()))
        );

        let param = BlockParam::Number(42.0);
        assert_eq!(param.as_matrix(), None);

        let param = BlockParam::String("not a matrix");
        assert_eq!(param.as_matrix(), None);
    }
}<|MERGE_RESOLUTION|>--- conflicted
+++ resolved
@@ -98,11 +98,7 @@
     }
 
     fn get_matrix(&self) -> (usize, usize, &[f64]) {
-<<<<<<< HEAD
-        unimplemented!("Can not get matrix of scalar bool value")
-=======
         unimplemented!("Cannot get matrix of scalar bool value")
->>>>>>> be73b96e
     }
 }
 
@@ -117,7 +113,6 @@
                         unimplemented!("Can not get matrix of scalar {} value", stringify!($t))
                     }
                 }
-<<<<<<< HEAD
 
                  impl BlockDataRead for $t {
                     fn get_scalar(&self) -> f64 {
@@ -127,8 +122,6 @@
                         unimplemented!("Can not get matrix of scalar {} value", stringify!($t))
                     }
                 }
-=======
->>>>>>> be73b96e
             )+
         };
     }
