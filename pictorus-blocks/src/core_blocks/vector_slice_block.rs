use crate::{traits::MatrixOps, Scalar};
use num_traits::ToPrimitive;
use pictorus_block_data::{BlockData as OldBlockData, FromPass};
use pictorus_traits::{Matrix, Pass, PassBy, ProcessBlock};

/// Parameters for the VectorSliceBlock
pub struct Parameters {
    /// Starting row to slice from
    pub rows: usize,
    /// Starting column to slice from
    pub cols: usize,
}

impl Parameters {
    pub fn new(rows: f64, cols: f64) -> Self {
        let r_usize = rows
            .to_usize()
            .expect("Failed to convert rows to usize in VectorSliceBlock Parameters");
        let c_usize = cols
            .to_usize()
            .expect("Failed to convert cols to usize in VectorSliceBlock Parameters");
        Self {
            rows: r_usize,
            cols: c_usize,
        }
    }
}

/// Returns a fixed-size slice of the input matrix starting from the specified row and column.
pub struct VectorSliceBlock<I, O> {
    pub data: OldBlockData,
    buffer: O,
    _phantom: core::marker::PhantomData<I>,
}

impl<I, O> Default for VectorSliceBlock<I, O>
where
    O: Default + Pass,
    OldBlockData: FromPass<O>,
{
    fn default() -> Self {
        Self {
            data: <OldBlockData as FromPass<O>>::from_pass(O::default().as_by()),
            buffer: O::default(),
            _phantom: core::marker::PhantomData,
        }
    }
}

/// This function maps the input coordinates to the output coordinates and checks their validity.
/// Returns None if the coordinates are invalid, otherwise returns the output coordinates accounting for
/// the offset provided by parameters.
fn output_coordinate_map<
    const IROWS: usize,
    const ICOLS: usize,
    const OROWS: usize,
    const OCOLS: usize,
>(
    c: usize,
    r: usize,
    parameters: &Parameters,
) -> Option<(usize, usize)> {
    // Current column is less than the starting column
    if c < parameters.cols {
        return None;
    }

    // Current row is less than the starting row
    if r < parameters.rows {
        return None;
    }

    let o_rows = r - parameters.rows;
    let o_cols = c - parameters.cols;

    if o_rows < OROWS && o_cols < OCOLS {
        return Some((o_rows, o_cols));
    }

    None
}

<<<<<<< HEAD
impl<S: Scalar, const IROWS: usize, const ICOLS: usize, const OROWS: usize, const OCOLS: usize>
    ProcessBlock for VectorSliceBlock<Matrix<IROWS, ICOLS, S>, Matrix<OROWS, OCOLS, S>>
where
    S: num_traits::Zero,
    OldBlockData: FromPass<Matrix<OROWS, OCOLS, S>>,
{
    type Inputs = Matrix<IROWS, ICOLS, S>;
    type Output = Matrix<OROWS, OCOLS, S>;
    type Parameters = Parameters;

    fn process(
        &mut self,
        parameters: &Self::Parameters,
        _context: &dyn pictorus_traits::Context,
        input: PassBy<Self::Inputs>,
    ) -> PassBy<Self::Output> {
        // Attempt some static assertions for sizing
        const {
            assert!(
                IROWS >= OROWS,
                "Output slice rows are larger than input slice"
            );
=======
macro_rules! impl_vector_slice_block {
    ($type:ty) => {
        impl<const IROWS: usize, const ICOLS: usize, const OROWS: usize, const OCOLS: usize>
            ProcessBlock
            for VectorSliceBlock<Matrix<IROWS, ICOLS, $type>, Matrix<OROWS, OCOLS, $type>>
        where
            $type: num_traits::Zero,
            OldBlockData: FromPass<Matrix<OROWS, OCOLS, $type>>,
        {
            type Inputs = Matrix<IROWS, ICOLS, $type>;
            type Output = Matrix<OROWS, OCOLS, $type>;
            type Parameters = Parameters;

            fn process(
                &mut self,
                parameters: &Self::Parameters,
                _context: &dyn pictorus_traits::Context,
                input: PassBy<Self::Inputs>,
            ) -> PassBy<'_, Self::Output> {
                // Attempt some static assertions for sizing
                const {
                    assert!(
                        IROWS >= OROWS,
                        "Output slice rows are larger than input slice"
                    );
                }
                const {
                    assert!(
                        ICOLS >= OCOLS,
                        "Output slice cols are larger than input slice"
                    );
                }

                // Zero the buffer each time or out of bounds access will return the last copied values
                self.buffer.data.fill([<$type>::zero(); OROWS]);

                input.for_each(|i, i_c, i_r| {
                    if let Some((o_row, o_col)) =
                        output_coordinate_map::<IROWS, ICOLS, OROWS, OCOLS>(i_c, i_r, parameters)
                    {
                        self.buffer.data[o_col][o_row] = i;
                    }
                });

                self.data = OldBlockData::from_pass(&self.buffer);
                &self.buffer
            }
>>>>>>> e42a7249
        }
        const {
            assert!(
                ICOLS >= OCOLS,
                "Output slice cols are larger than input slice"
            );
        }

        // Zero the buffer each time or out of bounds access will return the last copied values
        self.buffer.data.fill([S::zero(); OROWS]);

        input.for_each(|i, i_c, i_r| {
            if let Some((o_row, o_col)) =
                output_coordinate_map::<IROWS, ICOLS, OROWS, OCOLS>(i_c, i_r, parameters)
            {
                self.buffer.data[o_col][o_row] = i;
            }
        });

        self.data = OldBlockData::from_pass(&self.buffer);
        &self.buffer
    }
}

impl<S: Scalar, const IROWS: usize, const ICOLS: usize> ProcessBlock
    for VectorSliceBlock<Matrix<IROWS, ICOLS, S>, S>
where
    S: num_traits::Zero,
    OldBlockData: FromPass<S>,
{
    type Inputs = Matrix<IROWS, ICOLS, S>;
    type Output = S;
    type Parameters = Parameters;

    fn process(
        &mut self,
        parameters: &Self::Parameters,
        _context: &dyn pictorus_traits::Context,
        input: PassBy<Self::Inputs>,
    ) -> PassBy<Self::Output> {
        // Zero the buffer each time or out of bounds access will return the last copied values
        self.buffer = S::zero();

        input.for_each(|i, i_c, i_r| {
            if let Some((_, _)) = output_coordinate_map::<IROWS, ICOLS, 1, 1>(i_c, i_r, parameters)
            {
                self.buffer = i;
            }
        });

        self.data = OldBlockData::from_scalar(self.buffer.into());
        self.buffer
    }
}

#[cfg(test)]
mod tests {
    #[test]
    fn test_vector_slice_block_1x1_scalar() {
        use super::*;
        use crate::testing::StubContext;

        let c = StubContext::default();
        let mut block = VectorSliceBlock::<Matrix<4, 4, f64>, f64>::default();
        let parameters = Parameters::new(1., 1.);

        let input = Matrix {
            data: [
                [1.0, 2.0, 3.0, 4.0],
                [5.0, 6.0, 7.0, 8.0],
                [9.0, 10.0, 11.0, 12.0],
                [13.0, 14.0, 15.0, 16.0],
            ],
        };

        let output = block.process(&parameters, &c, &input);
        assert_eq!(output, 6.0);

        let parameters = Parameters::new(0., 0.);
        let output = block.process(&parameters, &c, &input);
        assert_eq!(output, 1.0);

        let parameters = Parameters::new(2., 2.);
        let output = block.process(&parameters, &c, &input);
        assert_eq!(output, 11.0);
    }

    #[test]
    fn test_vector_slice_block_1x1_matrix() {
        use super::*;
        use crate::testing::StubContext;

        let c = StubContext::default();
        let mut block = VectorSliceBlock::<Matrix<4, 4, f64>, Matrix<1, 1, f64>>::default();
        let parameters = Parameters::new(1., 1.);

        let input = Matrix {
            data: [
                [1.0, 2.0, 3.0, 4.0],
                [5.0, 6.0, 7.0, 8.0],
                [9.0, 10.0, 11.0, 12.0],
                [13.0, 14.0, 15.0, 16.0],
            ],
        };

        let output = block.process(&parameters, &c, &input);
        assert_eq!(output.data, [[6.0]]);

        let parameters = Parameters::new(0., 0.);
        let output = block.process(&parameters, &c, &input);
        assert_eq!(output.data, [[1.0]]);

        let parameters = Parameters::new(2., 2.);
        let output = block.process(&parameters, &c, &input);
        assert_eq!(output.data, [[11.0]]);
    }

    #[test]
    fn test_vector_slice_block_2x2() {
        use super::*;
        use crate::testing::StubContext;

        let c = StubContext::default();
        let mut block = VectorSliceBlock::<Matrix<4, 4, f64>, Matrix<2, 2, f64>>::default();
        let parameters = Parameters::new(1., 1.);

        let input = Matrix {
            data: [
                [1.0, 2.0, 3.0, 4.0],
                [5.0, 6.0, 7.0, 8.0],
                [9.0, 10.0, 11.0, 12.0],
                [13.0, 14.0, 15.0, 16.0],
            ],
        };

        let output = block.process(&parameters, &c, &input);
        assert_eq!(output.data, [[6.0, 7.0], [10.0, 11.0]]);

        let parameters = Parameters::new(0., 0.);
        let output = block.process(&parameters, &c, &input);
        assert_eq!(output.data, [[1.0, 2.0], [5.0, 6.0]]);

        let parameters = Parameters::new(2., 2.);
        let output = block.process(&parameters, &c, &input);
        assert_eq!(output.data, [[11.0, 12.0], [15.0, 16.0]]);
    }

    #[test]
    fn test_vector_slice_block_1x4() {
        use super::*;
        use crate::testing::StubContext;

        let c = StubContext::default();
        let mut block = VectorSliceBlock::<Matrix<4, 4, f64>, Matrix<1, 4, f64>>::default();
        let parameters = Parameters::new(0., 0.);

        // Data is stored in [[<T>; ROW]; COL] and accessed as [COL][ROW]
        let input = Matrix {
            data: [
                //R0   R1   R2   R3
                [1.0, 2.0, 3.0, 4.0],     // Col0
                [5.0, 6.0, 7.0, 8.0],     // Col1
                [9.0, 10.0, 11.0, 12.0],  // Col2
                [13.0, 14.0, 15.0, 16.0], // Col3
            ],
        };

        let output = block.process(&parameters, &c, &input);
        assert_eq!(output.data, [[1.], [5.], [9.], [13.]]);

        let parameters = Parameters::new(1., 0.);
        let output = block.process(&parameters, &c, &input);
        assert_eq!(output.data, [[2.], [6.], [10.], [14.]]);

        let parameters = Parameters::new(2., 0.);
        let output = block.process(&parameters, &c, &input);
        assert_eq!(output.data, [[3.], [7.], [11.], [15.]]);

        let parameters = Parameters::new(3., 0.);
        let output = block.process(&parameters, &c, &input);
        assert_eq!(output.data, [[4.], [8.], [12.], [16.]]);
    }

    #[test]
    fn test_vector_slice_block_4x1() {
        use super::*;
        use crate::testing::StubContext;

        let c = StubContext::default();
        let mut block = VectorSliceBlock::<Matrix<4, 4, f64>, Matrix<4, 1, f64>>::default();
        let parameters = Parameters::new(0., 0.);

        // Data is stored in [[<T>; ROW]; COL] and accessed as [COL][ROW]
        let input = Matrix {
            data: [
                //R0   R1   R2   R3
                [1.0, 2.0, 3.0, 4.0],     // Col0
                [5.0, 6.0, 7.0, 8.0],     // Col1
                [9.0, 10.0, 11.0, 12.0],  // Col2
                [13.0, 14.0, 15.0, 16.0], // Col3
            ],
        };

        let output = block.process(&parameters, &c, &input);
        assert_eq!(output.data, [[1., 2., 3., 4.]]);

        let parameters = Parameters::new(0., 1.);
        let output = block.process(&parameters, &c, &input);
        assert_eq!(output.data, [[5., 6., 7., 8.]]);

        let parameters = Parameters::new(0., 2.);
        let output = block.process(&parameters, &c, &input);
        assert_eq!(output.data, [[9., 10., 11., 12.]]);

        let parameters = Parameters::new(0., 3.);
        let output = block.process(&parameters, &c, &input);
        assert_eq!(output.data, [[13., 14., 15., 16.]]);
    }

    #[test]
    fn test_vector_slice_block_out_of_bounds() {
        use super::*;
        use crate::testing::StubContext;

        let c = StubContext::default();
        let mut block = VectorSliceBlock::<Matrix<4, 4, f64>, Matrix<2, 2, f64>>::default();

        // Matrix Data is stored in [[<T>; ROW]; COL] and accessed as [COL][ROW]
        let input = Matrix {
            data: [
                //R0   R1   R2   R3
                [1.0, 2.0, 3.0, 4.0],     // Col0
                [5.0, 6.0, 7.0, 8.0],     // Col1
                [9.0, 10.0, 11.0, 12.0],  // Col2
                [13.0, 14.0, 15.0, 16.0], // Col3
            ],
        };

        // Test mostly out of bounds
        let parameters = Parameters::new(3., 3.);
        let output = block.process(&parameters, &c, &input);
        assert_eq!(output.data, [[16.0, 0.0], [0.0, 0.0]]);

        // Test completely
        let parameters = Parameters::new(4., 4.);
        let output = block.process(&parameters, &c, &input);
        assert_eq!(output.data, [[0.0, 0.0], [0.0, 0.0]]);
    }
}<|MERGE_RESOLUTION|>--- conflicted
+++ resolved
@@ -80,7 +80,6 @@
     None
 }
 
-<<<<<<< HEAD
 impl<S: Scalar, const IROWS: usize, const ICOLS: usize, const OROWS: usize, const OCOLS: usize>
     ProcessBlock for VectorSliceBlock<Matrix<IROWS, ICOLS, S>, Matrix<OROWS, OCOLS, S>>
 where
@@ -96,62 +95,13 @@
         parameters: &Self::Parameters,
         _context: &dyn pictorus_traits::Context,
         input: PassBy<Self::Inputs>,
-    ) -> PassBy<Self::Output> {
+    ) -> PassBy<'_, Self::Output> {
         // Attempt some static assertions for sizing
         const {
             assert!(
                 IROWS >= OROWS,
                 "Output slice rows are larger than input slice"
             );
-=======
-macro_rules! impl_vector_slice_block {
-    ($type:ty) => {
-        impl<const IROWS: usize, const ICOLS: usize, const OROWS: usize, const OCOLS: usize>
-            ProcessBlock
-            for VectorSliceBlock<Matrix<IROWS, ICOLS, $type>, Matrix<OROWS, OCOLS, $type>>
-        where
-            $type: num_traits::Zero,
-            OldBlockData: FromPass<Matrix<OROWS, OCOLS, $type>>,
-        {
-            type Inputs = Matrix<IROWS, ICOLS, $type>;
-            type Output = Matrix<OROWS, OCOLS, $type>;
-            type Parameters = Parameters;
-
-            fn process(
-                &mut self,
-                parameters: &Self::Parameters,
-                _context: &dyn pictorus_traits::Context,
-                input: PassBy<Self::Inputs>,
-            ) -> PassBy<'_, Self::Output> {
-                // Attempt some static assertions for sizing
-                const {
-                    assert!(
-                        IROWS >= OROWS,
-                        "Output slice rows are larger than input slice"
-                    );
-                }
-                const {
-                    assert!(
-                        ICOLS >= OCOLS,
-                        "Output slice cols are larger than input slice"
-                    );
-                }
-
-                // Zero the buffer each time or out of bounds access will return the last copied values
-                self.buffer.data.fill([<$type>::zero(); OROWS]);
-
-                input.for_each(|i, i_c, i_r| {
-                    if let Some((o_row, o_col)) =
-                        output_coordinate_map::<IROWS, ICOLS, OROWS, OCOLS>(i_c, i_r, parameters)
-                    {
-                        self.buffer.data[o_col][o_row] = i;
-                    }
-                });
-
-                self.data = OldBlockData::from_pass(&self.buffer);
-                &self.buffer
-            }
->>>>>>> e42a7249
         }
         const {
             assert!(
