--- conflicted
+++ resolved
@@ -252,14 +252,9 @@
 
         pub fn dump_error(err: &PictorusError, run_path: &str) {
             let path = std::path::PathBuf::from(run_path).join("pictorus_errors.json");
-<<<<<<< HEAD
-            info!("Error log path: {:?}", path);
+            info!("Error log path: {path:?}");
             fs::write(path, serde_json::to_string(err)
                 .expect("Serde JSON Could not parse string")).ok();
-=======
-            info!("Error log path: {path:?}");
-            fs::write(path, json::to_string(err)).ok();
->>>>>>> 2385cd34
         }
 
         pub fn custom_panic_handler(panic_info: &PanicHookInfo, run_path: &str) {
